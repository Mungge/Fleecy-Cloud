--- conflicted
+++ resolved
@@ -95,7 +95,14 @@
           ? error.message
           : "연합학습 시작에 실패했습니다.";
 
-<<<<<<< HEAD
+      toast.error("연합학습 시작 실패", {
+        description: errorMessage,
+        duration: 5000,
+      });
+    } finally {
+      setIsStarting(false);
+    }
+  };
 			console.log("연합학습 시작 성공:", result);
 			
 			toast.success("연합학습이 성공적으로 시작되었습니다!", {
@@ -120,16 +127,6 @@
 			setIsStarting(false);
 		}
 	};
-=======
-      toast.error("연합학습 시작 실패", {
-        description: errorMessage,
-        duration: 5000,
-      });
-    } finally {
-      setIsStarting(false);
-    }
-  };
->>>>>>> ebd59fe1
 
   const handleGoBack = () => {
     router.back();
@@ -343,7 +340,29 @@
         </CardContent>
       </Card>
 
-<<<<<<< HEAD
+      {/* 시작 버튼 */}
+      <div className="flex justify-center gap-4">
+        <Button
+          onClick={handleStartFederatedLearning}
+          disabled={isStarting}
+          size="lg"
+          className="min-w-[200px] bg-green-600 hover:bg-green-700"
+        >
+          {isStarting ? (
+            <>
+              <div className="w-4 h-4 border-2 border-white border-t-transparent rounded-full animate-spin mr-2" />
+              연합학습 저장 중...
+            </>
+          ) : (
+            <>
+              <Play className="h-4 w-4 mr-2" />
+              연합학습 시작 및 저장
+            </>
+          )}
+        </Button>
+      </div>
+    </div>
+  );
 			{/* 시작 버튼 */}
 			<div className="flex justify-center gap-4">
 				<Button
@@ -367,31 +386,6 @@
 			</div>
 		</div>
 	);
-=======
-      {/* 시작 버튼 */}
-      <div className="flex justify-center gap-4">
-        <Button
-          onClick={handleStartFederatedLearning}
-          disabled={isStarting}
-          size="lg"
-          className="min-w-[200px] bg-green-600 hover:bg-green-700"
-        >
-          {isStarting ? (
-            <>
-              <div className="w-4 h-4 border-2 border-white border-t-transparent rounded-full animate-spin mr-2" />
-              연합학습 저장 중...
-            </>
-          ) : (
-            <>
-              <Play className="h-4 w-4 mr-2" />
-              연합학습 시작 및 저장
-            </>
-          )}
-        </Button>
-      </div>
-    </div>
-  );
->>>>>>> ebd59fe1
 };
 
 export default FederatedLearningStartContent;