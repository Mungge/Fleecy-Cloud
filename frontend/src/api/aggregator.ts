--- conflicted
+++ resolved
@@ -63,6 +63,7 @@
   storage: string; // GB as string
   instanceType: string;
   cloudProvider: string; // "aws" | "gcp"
+  projectId?: string; // GCP용 프로젝트 ID (선택적)
 }
 
 // Aggregator 생성 응답 타입
@@ -78,9 +79,6 @@
   aggregatorConfig: AggregatorConfig
 ): Promise<CreateAggregatorResponse> => {
   try {
-    console.log("Creating aggregator with data");
-
-<<<<<<< HEAD
     // Derive simple storage size in GB (fallback to 20GB)
     const derivedStorageGB = Math.max(
       20,
@@ -88,37 +86,24 @@
         (federatedLearningData.modelFileSize || 0) / (1024 * 1024 * 1024) + 5
       )
     );
-    console.log("Derived storage size in GB:", derivedStorageGB);
-=======
-		// 중복 방지를 위해 타임스탬프 추가
-		const timestamp = new Date()
-			.toISOString()
-			.replace(/[:.]/g, "-")
-			.slice(0, -5);
-		const uniqueName = `${federatedLearningData.name}-${timestamp}`;
-
-		const requestBody: CreateAggregatorRequest = {
-			name: uniqueName,
-			algorithm: federatedLearningData.algorithm,
-			region: aggregatorConfig.region,
-			storage: String(derivedStorageGB),
-			instanceType: aggregatorConfig.instanceType,
-			cloudProvider: aggregatorConfig.cloudProvider || "aws", // 기본값 AWS
-			projectId: aggregatorConfig.projectId, // GCP용
-		};
->>>>>>> 15a55967
+
+    // 중복 방지를 위해 타임스탬프 추가
+    const timestamp = new Date()
+      .toISOString()
+      .replace(/[:.]/g, "-")
+      .slice(0, -5);
+    const uniqueName = `${federatedLearningData.name}-${timestamp}`;
 
     const requestBody: CreateAggregatorRequest = {
-      name: federatedLearningData.name,
+      name: uniqueName,
       algorithm: federatedLearningData.algorithm,
       region: aggregatorConfig.region,
       storage: String(derivedStorageGB),
       instanceType: aggregatorConfig.instanceType,
       cloudProvider: aggregatorConfig.cloudProvider || "aws", // 기본값 AWS
-    };
-    console.log("Request body for aggregator creation:", requestBody);
-
-<<<<<<< HEAD
+      projectId: aggregatorConfig.projectId, // GCP용
+    };
+
     const response = await fetch(`${API_URL}/api/aggregators`, {
       method: "POST",
       credentials: "include",
@@ -127,32 +112,22 @@
       },
       body: JSON.stringify(requestBody),
     });
-    console.log("Response status:", response.status);
-=======
-		if (!response.ok) {
-			const errorData = await response.json().catch(() => ({}));
-			console.error("API 호출 실패:", errorData);
-
-			// 중복 생성 에러에 대한 특별한 처리
-			if (
-				response.status === 400 &&
-				errorData.error &&
-				errorData.error.includes("동일한 이름의 집계자가 이미 존재합니다")
-			) {
-				throw new Error(
-					"동일한 이름의 집계자가 이미 존재합니다. 다른 이름을 사용해주세요."
-				);
-			}
-
-			throw new Error(
-				errorData.error || `HTTP error! status: ${response.status}`
-			);
-		}
->>>>>>> 15a55967
 
     if (!response.ok) {
       const errorData = await response.json().catch(() => ({}));
       console.error("API 호출 실패:", errorData);
+
+      // 중복 생성 에러에 대한 특별한 처리
+      if (
+        response.status === 400 &&
+        errorData.error &&
+        errorData.error.includes("동일한 이름의 집계자가 이미 존재합니다")
+      ) {
+        throw new Error(
+          "동일한 이름의 집계자가 이미 존재합니다. 다른 이름을 사용해주세요."
+        );
+      }
+
       throw new Error(
         errorData.error || `HTTP error! status: ${response.status}`
       );
